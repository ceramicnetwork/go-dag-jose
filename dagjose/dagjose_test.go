package dagjose

import (
	"bytes"
	"fmt"
	"io"
	"sort"
	"testing"

	"github.com/ipfs/go-cid"
	ipld "github.com/ipld/go-ipld-prime"
	"github.com/ipld/go-ipld-prime/fluent"
	cidlink "github.com/ipld/go-ipld-prime/linking/cid"
	basicnode "github.com/ipld/go-ipld-prime/node/basic"
	"github.com/multiformats/go-multihash"
	"github.com/stretchr/testify/require"
	"golang.org/x/crypto/ed25519"
	gojose "gopkg.in/square/go-jose.v2"
	"pgregory.net/rapid"
)

// This test suite is mostly a set of property based tests for the serialization
// of JOSE objects to and from IPLD and JSON. Serialization is well suited to
// property based testing as we have the very straightforward property that
// serializing followed by deserialization should be the same as the identity
// function.
//
// In order to test this property we use the `rapid` property testing library.
// We start by defining a series of generators, which we use to generate arbitrary
// JOSE objects

// Generate an arbitrary CID
func cidGen() *rapid.Generator {
	return rapid.Custom(func(t *rapid.T) *cid.Cid {
		data := rapid.SliceOfN(rapid.Byte(), 10, 100).Draw(t, "cid data bytes").([]byte)
		mh, err := multihash.Sum(data, multihash.SHA3_384, 48)
		if err != nil {
			panic(err)
		}
		result := cid.NewCidV1(cid.Raw, mh)
		return &result
	})
}

// An arbitrary ed25519 private key
func ed25519PrivateKeyGen() *rapid.Generator {
	return rapid.Custom(func(t *rapid.T) ed25519.PrivateKey {
		seedBytes := rapid.ArrayOf(ed25519.SeedSize, rapid.Byte()).Draw(t, "private key bytes").([ed25519.SeedSize]byte)
		return ed25519.NewKeyFromSeed(seedBytes[:])
	})
}

// Represents a JWS which has been signed and the private key used to sign it
type ValidJWS struct {
	dagJose *DagJWS
	key     ed25519.PrivateKey
}

// Generate a signed JWS along with the private key used to sign it
func validJWSGen() *rapid.Generator {
	return rapid.Custom(func(t *rapid.T) ValidJWS {
		link := cidGen().Draw(t, "Valid DagJOSE payload").(*cid.Cid)
		privateKey := ed25519PrivateKeyGen().Draw(t, "valid jws private key").(ed25519.PrivateKey)

		signer, err := gojose.NewSigner(gojose.SigningKey{
			Algorithm: gojose.EdDSA,
			Key:       privateKey,
		}, nil)
		if err != nil {
			panic(fmt.Errorf("error creating signer for ValidJWS: %v", err))
		}
		gojoseJws, err := signer.Sign(link.Bytes())
		if err != nil {
			panic(fmt.Errorf("error signing ValidJWS: %v", err))
		}
		dagJose, err := ParseJWS([]byte(gojoseJws.FullSerialize()))
		if err != nil {
			panic(fmt.Errorf("error creating dagjose: %v", err))
		}
		return ValidJWS{
			dagJose: dagJose,
			key:     privateKey,
		}
	})
}

// Generate a non-empty slice of JWSSignatures. Note that the signatures are
// not valid, they are just arbitrary byte sequences.
func sliceOfSignatures() *rapid.Generator {
	return rapid.Custom(func(t *rapid.T) []jwsSignature {
		return rapid.SliceOf(signatureGen()).Filter(func(sigs interface{}) bool {
			return len(sigs.([]jwsSignature)) > 0
		}).Draw(t, "A non empty slice of signatures").([]jwsSignature)
	})
}

// Generate a non-empty slice of JWERecipients
func sliceOfRecipients() *rapid.Generator {
	return rapid.Custom(func(t *rapid.T) []jweRecipient {
		return rapid.SliceOf(recipientGen()).Filter(func(recipients interface{}) bool {
			return len(recipients.([]jweRecipient)) > 0
		}).Draw(t, "A nillable slice of signatures").([]jweRecipient)
	})
}

// Generate a slice of bytes, the slice may be nil
func sliceOfBytes() *rapid.Generator {
	return rapid.Custom(func(t *rapid.T) []byte {
		isNil := rapid.Bool().Draw(t, "").(bool)
		if isNil {
			return nil
		}
		return rapid.SliceOf(rapid.Byte()).Draw(t, "A nillable slice of bytes").([]byte)
	})
}

// Generate a non nilable slice of bytes
func nonNilSliceOfBytes() *rapid.Generator {
	return rapid.Custom(func(t *rapid.T) []byte {
		return rapid.SliceOf(rapid.Byte()).Draw(t, "A slice of bytes").([]byte)
	})
}

// Below are a series of generators for ipld.Node's. This is required because
// the unprotected headers of both JWE and JWS objects can contain arbitrary
// JSON, which we translate into basicnode objects

func ipldStringGen() *rapid.Generator {
	return rapid.Custom(func(t *rapid.T) ipld.Node {
		return basicnode.NewString(rapid.String().Draw(t, "an IPLD string").(string))
	})
}

func ipldFloatGen() *rapid.Generator {
	return rapid.Custom(func(t *rapid.T) ipld.Node {
		return basicnode.NewFloat(rapid.Float64().Draw(t, "an IPLD float").(float64))
	})
}

func ipldIntGen() *rapid.Generator {
	return rapid.Custom(func(t *rapid.T) ipld.Node {
		return basicnode.NewInt(rapid.Int64().Draw(t, "an IPLD integer").(int64))
	})
}

func ipldNullGen() *rapid.Generator {
	return rapid.Just(ipld.Null)
}

func ipldBoolGen() *rapid.Generator {
	return rapid.Custom(func(t *rapid.T) ipld.Node {
		return basicnode.NewBool(rapid.Bool().Draw(t, "an IPLD bool").(bool))
	})
}

func ipldBytesGen() *rapid.Generator {
	return rapid.Custom(func(t *rapid.T) ipld.Node {
		return basicnode.NewBytes(rapid.SliceOf(rapid.Byte()).Draw(t, "some IPLD Bytes").([]byte))
	})
}

// Generate a list of arbitrary ipld.Node, the depth parameter is decreased by one
// and passed to the generator of the child nodes.
func ipldListGen(depth int) *rapid.Generator {
	return rapid.Custom(func(t *rapid.T) ipld.Node {
		elems := rapid.SliceOf(ipldNodeGen(depth-1)).Draw(t, "elements of an IPLD list").([]ipld.Node)
		return fluent.MustBuildList(
			basicnode.Prototype.List,
			int64(len(elems)),
			func(la fluent.ListAssembler) {
				for _, elem := range elems {
					la.AssembleValue().AssignNode(elem)
				}
			},
		)
	})
}

// Generate a map of arbitrary ipld Nodes, the depth parameter is decreased by
// one and passed to the generator of child nodes.
func ipldMapGen(depth int) *rapid.Generator {
	return rapid.Custom(func(t *rapid.T) ipld.Node {
		keys := rapid.SliceOfDistinct(
			rapid.String(),
			func(k string) string {
				return k
			},
		).Draw(t, "IPLD map keys").([]string)
		return fluent.MustBuildMap(
			basicnode.Prototype.Map,
			int64(len(keys)),
			func(ma fluent.MapAssembler) {
				for _, key := range keys {
					value := ipldNodeGen(depth-1).Draw(t, "an IPLD map value").(ipld.Node)
					ma.AssembleEntry(key).AssignNode(value)
				}
			},
		)
	})
}

// Generate a map of ipld nodes with string keys. This is used for the top
// level of the unprotected header of JOSE objects.
func stringKeyedIPLDMapGen(depth int) *rapid.Generator {
	return rapid.Custom(func(t *rapid.T) map[string]ipld.Node {
		isNil := rapid.Bool().Draw(t, "whether the map is nil").(bool)
		if isNil {
			return nil
		}
		keys := rapid.SliceOf(rapid.String()).Draw(t, "IPLD map keys").([]string)
		result := make(map[string]ipld.Node)
		for _, key := range keys {
			value := ipldNodeGen(depth-1).Draw(t, "an IPLD map value").(ipld.Node)
			result[key] = value
		}
		return result
	})
}

// Generate an arbitrary IPLD node. The depth parameter is used to determine
// the maximum depth of recursive data types (map and list) generated by this
// generator.
func ipldNodeGen(depth int) *rapid.Generator {
	return rapid.Custom(func(t *rapid.T) ipld.Node {
		elems := []*rapid.Generator{
			ipldStringGen(),
			ipldIntGen(),
			ipldFloatGen(),
			ipldNullGen(),
			ipldBoolGen(),
		}
		if depth > 0 {
			elems = append(elems, ipldListGen(depth), ipldMapGen(depth))
		}
		return rapid.OneOf(
			elems...,
		).Draw(t, "an IPLD node").(ipld.Node)
	})
}

// Generate an arbitrary JWSSignature, note that the signature is not valid
func signatureGen() *rapid.Generator {
	return rapid.Custom(func(t *rapid.T) jwsSignature {
		return jwsSignature{
			protected: sliceOfBytes().Draw(t, "signature protected bytes").([]byte),
			header:    stringKeyedIPLDMapGen(4).Draw(t, "signature header").(map[string]ipld.Node),
			signature: nonNilSliceOfBytes().Draw(t, "signature bytes").([]byte),
		}
	})
}

// Generate an arbitrary JWERecipient
func recipientGen() *rapid.Generator {
	return rapid.Custom(func(t *rapid.T) jweRecipient {
		return jweRecipient{
			header:        stringKeyedIPLDMapGen(4).Draw(t, "recipient header").(map[string]ipld.Node),
			encrypted_key: sliceOfBytes().Draw(t, "recipient encrypted key").([]byte),
		}
	}).Filter(func(recipient jweRecipient) bool {
		return recipient.encrypted_key != nil || recipient.header != nil
	})
}

// Generate an arbitrary JWS, note that the signatures will not  be valid
func jwsGen() *rapid.Generator {
	return rapid.Custom(func(t *rapid.T) *DagJWS {
		return (&DagJOSE{
			payload:    cidGen().Draw(t, "a JWS CID").(*cid.Cid),
			signatures: sliceOfSignatures().Draw(t, "jose signatures").([]jwsSignature),
		}).AsJWS()
	})
}

// Generate an arbitrary JWE, note that the ciphertext is just random bytes and
// cannot be decrypted to anything
func jweGen() *rapid.Generator {
	return rapid.Custom(func(t *rapid.T) *DagJWE {
		return (&DagJOSE{
			protected:   sliceOfBytes().Draw(t, "jose protected").([]byte),
			unprotected: sliceOfBytes().Draw(t, "jose unprotected").([]byte),
			iv:          sliceOfBytes().Draw(t, "JOSE iv").([]byte),
			aad:         sliceOfBytes().Draw(t, "JOSE iv").([]byte),
			ciphertext:  nonNilSliceOfBytes().Draw(t, "JOSE iv").([]byte),
			tag:         sliceOfBytes().Draw(t, "JOSE iv").([]byte),
			recipients:  sliceOfRecipients().Draw(t, "JOSE recipients").([]jweRecipient),
		}).AsJWE()
	})
}

// Generate an arbitrary JOSE object, i.e. either a JWE or a JWS
func arbitraryJoseGen() *rapid.Generator {
	return rapid.Custom(func(t *rapid.T) *DagJOSE {
		isJwe := rapid.Bool().Draw(t, "whether this jose is a jwe").(bool)
		if isJwe {
			return jweGen().Draw(t, "an arbitrary JWE").(*DagJWE).AsJOSE()
		} else {
			return jwsGen().Draw(t, "an arbitrary JWS").(*DagJWS).AsJOSE()
		}
	})
}

// Generate a JWS with only one signature
func singleSigJWSGen() *rapid.Generator {
	return rapid.Custom(func(t *rapid.T) *DagJWS {
		return (&DagJOSE{
			payload: cidGen().Draw(t, "a JWS CID").(*cid.Cid),
			signatures: []jwsSignature{
				signatureGen().Draw(t, "").(jwsSignature),
			},
		}).AsJWS()
	})
}

// Genreate a JWE with only one recipient
func singleRecipientJWEGen() *rapid.Generator {
	return rapid.Custom(func(t *rapid.T) *DagJWE {
		return (&DagJOSE{
			protected:   sliceOfBytes().Draw(t, "jose protected").([]byte),
			unprotected: sliceOfBytes().Draw(t, "jose unprotected").([]byte),
			iv:          sliceOfBytes().Draw(t, "JOSE iv").([]byte),
			aad:         sliceOfBytes().Draw(t, "JOSE iv").([]byte),
			ciphertext:  nonNilSliceOfBytes().Draw(t, "JOSE iv").([]byte),
			tag:         sliceOfBytes().Draw(t, "JOSE iv").([]byte),
			recipients:  []jweRecipient{recipientGen().Draw(t, "JWE recipient").(jweRecipient)},
		}).AsJWE()
	})
}

// Normalize json values contained in the unprotected headers of signatures
// and recipients
//
// Unprotected headers can contain arbitrary JSON. There are two things we have
// to normalize for comparison in tests:
// - Integer values will end up as float values after serialization -> deserialization
//   so we convert all integer values to floats
// - Maps don't have a defined order in JSON, so we modify all maps so that
//   they are ordered by key
func normalizeJoseForJsonComparison(d *DagJOSE) {
	for _, recipient := range d.recipients {
		for key, value := range recipient.header {
			recipient.header[key] = normalizeIpldNode(value)
		}
	}
	for _, sig := range d.signatures {
		for key, value := range sig.header {
			sig.header[key] = normalizeIpldNode(value)
		}
	}
}

// This is used by the `normalizeJoseForJsonComparison` function to normalize
// the arbitrary IPLD structures in the headers of JWE and JWS objects
func normalizeIpldNode(n ipld.Node) ipld.Node {
	switch n.Kind() {
	case ipld.Kind_Int:
		asInt, err := n.AsInt()
		if err != nil {
			panic(fmt.Errorf("normalizeIpldNode error calling AsInt: %v", err))
		}
		return basicnode.NewFloat(float64(asInt))
	case ipld.Kind_Map:
		mapIterator := n.MapIterator()
		if mapIterator == nil {
			panic(fmt.Errorf("normalizeIpldNode nil MapIterator returned from map node"))
		}
		// For a map we normalize such that the map keys are in sorted order,
		// this order is maintained by the basicnode.Map implementation
		return fluent.MustBuildMap(
			n.Prototype(),
			0,
			func(ma fluent.MapAssembler) {
				type kv struct {
					key   string
					value ipld.Node
				}
				kvs := make([]kv, 0)
				for !mapIterator.Done() {
					key, val, err := mapIterator.Next()
					if err != nil {
						panic(fmt.Errorf("normalizeIpldNode error calling Next on mapiterator: %v", err))
					}
					keyString, err := key.AsString()
					if err != nil {
						panic(fmt.Errorf("normalizeIpldNode: error converting key to string: %v", err))
					}
					kvs = append(kvs, kv{key: keyString, value: normalizeIpldNode(val)})
				}
				sort.SliceStable(kvs, func(i int, j int) bool {
					return kvs[i].key < kvs[j].key
				})
				for _, kv := range kvs {
					ma.AssembleKey().AssignString(kv.key)
					ma.AssembleValue().AssignNode(kv.value)
				}
			},
		)
	case ipld.Kind_List:
		listIterator := n.ListIterator()
		if listIterator == nil {
			panic(fmt.Errorf("convertIntNodesToFlaot nil ListIterator returned from list node"))
		}
		return fluent.MustBuildList(
			n.Prototype(),
			0,
			func(la fluent.ListAssembler) {
				for !listIterator.Done() {
					_, val, err := listIterator.Next()
					if err != nil {
						panic(fmt.Errorf("convertIntNodesToFlaot error calling Next on listiterator: %v", err))
					}
					la.AssembleValue().AssignNode(normalizeIpldNode(val))
				}
			},
		)
	default:
		return n
	}
}

<<<<<<< HEAD
// This test failed in the past not sure if it still fails
// Given a JOSE object we encode it using BuildJOSELink and decode it using LoadJOSE and return the result
=======
// Given a JOSE object we encode it using StoreJOSE and decode it using LoadJOSE and return the result
>>>>>>> f679812d
func roundTripJose(j *DagJOSE) *DagJOSE {
	buf := bytes.Buffer{}
	ls := cidlink.DefaultLinkSystem()
	ls.StorageWriteOpener = func(lnkCtx ipld.LinkContext) (io.Writer, ipld.BlockWriteCommitter, error) {
		return &buf, func(lnk ipld.Link) error { return nil }, nil
	}
	ls.StorageReadOpener = func(lnkCtx ipld.LinkContext, lnk ipld.Link) (io.Reader, error) {
		return bytes.NewReader(buf.Bytes()), nil
	}

	link, err := StoreJOSE(
		ipld.LinkContext{},
		j,
		ls,
	)
	if err != nil {
		panic(fmt.Errorf("error storing DagJOSE: %v", err))
	}
	jose, err := LoadJOSE(
		link,
		ipld.LinkContext{},
		ls,
	)
	if err != nil {
		panic(fmt.Errorf("error reading data from datastore: %v", err))
	}
	return jose
}

// Check that if we encode and decode a valid JWS object then the
// output is equal to the input (up to ipld normalization)
func TestRoundTripValidJWS(t *testing.T) {
	rapid.Check(t, func(t *rapid.T) {
		validJws := validJWSGen().Draw(t, "valid JWS").(ValidJWS)
		roundTripped := roundTripJose(validJws.dagJose.AsJOSE()).AsJWS()
		require.Equal(t, validJws.dagJose, roundTripped)
	})
}

// Check that if we encode and decode an arbitrary JOSE object then the
// output is equal to the input (up to ipld normalization)
func TestRoundTripArbitraryJOSE(t *testing.T) {
	rapid.Check(t, func(t *rapid.T) {
		jose := arbitraryJoseGen().Draw(t, "An arbitrary JOSE object").(*DagJOSE)
		roundTripped := roundTripJose(jose)
		normalizeJoseForJsonComparison(jose)
		normalizeJoseForJsonComparison(roundTripped)
		require.Equal(t, jose, roundTripped)
	})
}

// Decoding should always return either a JWS or a JWE if the input is valid
func TestAlwaysDeserializesToEitherJWSOrJWE(t *testing.T) {
	rapid.Check(t, func(t *rapid.T) {
		jose := arbitraryJoseGen().Draw(t, "An arbitrary JOSE object").(*DagJOSE)
		roundTripped := roundTripJose(jose)
		if roundTripped.AsJWE() == nil {
			require.NotNil(t, roundTripped.AsJWS())
		}
	})
}

// If we parse the JSON serialization of a JWS then the output should equal
// the input
func TestJSONSerializationJWS(t *testing.T) {
	rapid.Check(t, func(t *rapid.T) {
		dagJws := jwsGen().Draw(t, "An arbitrary JWS").(*DagJWS)
		generalSerialization := dagJws.GeneralJSONSerialization()
		parsedJose, err := ParseJWS(generalSerialization)
		normalizeJoseForJsonComparison(dagJws.AsJOSE())
		if err != nil {
			t.Errorf("error parsing full serialization: %v", err)
		}
		require.Equal(t, dagJws, parsedJose)
	})
}

// If we parse the JSON serialization of a JWE then the output should equal
// the input
func TestJSONSerializationJWE(t *testing.T) {
	rapid.Check(t, func(t *rapid.T) {
		dagJwe := jweGen().Draw(t, "An arbitrary JOSE object").(*DagJWE)
		generalSerialization := dagJwe.GeneralJSONSerialization()
		parsedJose, err := ParseJWE(generalSerialization)
		normalizeJoseForJsonComparison(dagJwe.AsJOSE())
		if err != nil {
			t.Errorf("error parsing full serialization: %v", err)
		}
		require.Equal(t, dagJwe, parsedJose)
	})
}

// A JWS without a signature is not valid
func TestMissingPayloadErrorParsingJWS(t *testing.T) {
	jsonStr := "{\"signatures\": []}"
	jws, err := ParseJWS([]byte(jsonStr))
	require.NotNil(t, err)
	require.Nil(t, jws)
}

// A JWE without ciphertext is not valid
func TestMissingCiphertextErrorParsingJWE(t *testing.T) {
	jsonStr := "{\"header\": {}}"
	jwe, err := ParseJWE([]byte(jsonStr))
	require.NotNil(t, err)
	require.Nil(t, jwe)
}

// If we parse the flattened serialization of a JWS then the input should
// equal the output
func TestFlattenedSerializationJWS(t *testing.T) {
	rapid.Check(t, func(t *rapid.T) {
		jws := singleSigJWSGen().Draw(t, "a JWS").(*DagJWS)
		flattenedSerialization, err := jws.FlattenedSerialization()
		if err != nil {
			t.Errorf("error creating flattened serialization: %v", err)
			return
		}
		parsedJose, err := ParseJWS([]byte(flattenedSerialization))
		if err != nil {
			t.Errorf("error parsing flattenedSerialization: %v", err)
			return
		}
		normalizeJoseForJsonComparison(jws.AsJOSE())
		require.Equal(t, jws, parsedJose)
	})
}

// Trying to serialize a JWS with more than one signature to a flattened
// serialization should throw an error
func TestFlattenedJWSErrorIfSignatureAndSignaturesDefined(t *testing.T) {
	jsonStr := "{\"signature\": \"\", \"signatures\": [], \"payload\": \"\"}"
	jws, err := ParseJWS([]byte(jsonStr))
	require.NotNil(t, err)
	require.Contains(t, err.Error(), "cannot contain both a 'signature' and a 'signatures'")
	require.Nil(t, jws)
}

// If we parse the flattened serialization of a JWE then the input should
// equal the output
func TestFlattenedSerializationJWE(t *testing.T) {
	rapid.Check(t, func(t *rapid.T) {
		jwe := singleRecipientJWEGen().Draw(t, "a JWE with one recipient").(*DagJWE)
		flattenedSerialization, err := jwe.FlattenedSerialization()
		if err != nil {
			t.Errorf("error creating flattened serialization: %v", err)
			return
		}
		parsedJose, err := ParseJWE([]byte(flattenedSerialization))
		if err != nil {
			t.Errorf("error parsing flattenedSerialization: %v", err)
			return
		}
		normalizeJoseForJsonComparison(jwe.AsJOSE())
		require.Equal(t, jwe, parsedJose)
	})
}

// This test failed in the past not sure if it still fails
// If the incoming IPLD data contains a payload which is not a valid CID we
// should raise an error
func TestLoadingJWSWithNonCIDPayloadReturnsError(t *testing.T) {
	rapid.Check(t, func(t *rapid.T) {
		payload := nonNilSliceOfBytes().Filter(func(payloadBytes []byte) bool {
			_, _, err := cid.CidFromBytes(payloadBytes)
			return err != nil
		}).Draw(t, "A slice of bytes which is not a valid CID").([]byte)
		node := fluent.MustBuildMap(
			basicnode.Prototype.Map,
			2,
			func(ma fluent.MapAssembler) {
				ma.AssembleEntry("payload").AssignBytes(payload)
			},
		)
		buf := bytes.Buffer{}
		ls := cidlink.DefaultLinkSystem()
		ls.StorageWriteOpener = func(lnkCtx ipld.LinkContext) (io.Writer, ipld.BlockWriteCommitter, error) {
			return &buf, func(lnk ipld.Link) error { return nil }, nil
		}
		ls.StorageReadOpener = func(lnkCtx ipld.LinkContext, lnk ipld.Link) (io.Reader, error) {
			return bytes.NewReader(buf.Bytes()), nil
		}
		link, err := ls.Store(
			ipld.LinkContext{},
			LinkPrototype,
			node,
		)
		if err != nil {
			t.Errorf("Error creating link to invalid payload node: %v", err)
			return
		}
		_, err = LoadJOSE(
			link,
			ipld.LinkContext{},
			ls,
		)
		require.NotNil(t, err)
		require.Contains(t, err.Error(), "payload is not a valid CID")
	})
}

// Trying to serialize a JWE with more than one recipient to a flattened
// serialization should throw an error
func TestFlattenedJWEErrorIfEncryptedKeyOrHeaderAndRecipientsDefined(t *testing.T) {
	scenarios := [][]byte{
		[]byte("{\"ciphertext\": \"\", \"encrypted_key\": \"\", \"recipients\": []}"),
		[]byte("{\"ciphertext\": \"\", \"header\": {}, \"recipients\": []}"),
	}
	for _, scenario := range scenarios {
		jwe, err := ParseJWE(scenario)
		require.NotNil(t, err)
		require.Contains(t, err.Error(), "cannot contain 'recipients' and either 'encrypted_key' or 'header'")
		require.Nil(t, jwe)
	}
}<|MERGE_RESOLUTION|>--- conflicted
+++ resolved
@@ -417,12 +417,8 @@
 	}
 }
 
-<<<<<<< HEAD
 // This test failed in the past not sure if it still fails
-// Given a JOSE object we encode it using BuildJOSELink and decode it using LoadJOSE and return the result
-=======
 // Given a JOSE object we encode it using StoreJOSE and decode it using LoadJOSE and return the result
->>>>>>> f679812d
 func roundTripJose(j *DagJOSE) *DagJOSE {
 	buf := bytes.Buffer{}
 	ls := cidlink.DefaultLinkSystem()
