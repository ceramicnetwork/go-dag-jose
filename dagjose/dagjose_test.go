package dagjose

import (
<<<<<<< HEAD
=======
	"bytes"
>>>>>>> 038e7d03
	"fmt"
	"sort"
	"testing"

	"github.com/ipfs/go-cid"
	"github.com/ipld/go-ipld-prime"
	"github.com/ipld/go-ipld-prime/fluent"
	basicnode "github.com/ipld/go-ipld-prime/node/basic"
	"github.com/multiformats/go-multihash"
	"github.com/stretchr/testify/require"
	"golang.org/x/crypto/ed25519"
	gojose "gopkg.in/square/go-jose.v2"
	"pgregory.net/rapid"
)

// This test suite is mostly a set of property based tests for the serialization
// of JOSE objects to and from IPLD and JSON. Serialization is well suited to
// property based testing as we have the very straightforward property that
// serializing followed by deserialization should be the same as the identity
// function.
//
// In order to test this property we use the `rapid` property testing library.
// We start by defining a series of generators, which we use to generate arbitrary
// JOSE objects

// Generate an arbitrary CID
func cidGen() *rapid.Generator {
	return rapid.Custom(func(t *rapid.T) *cid.Cid {
		data := rapid.SliceOfN(rapid.Byte(), 10, 100).Draw(t, "cid data bytes").([]byte)
		mh, err := multihash.Sum(data, multihash.SHA3_384, 48)
		if err != nil {
			panic(err)
		}
		result := cid.NewCidV1(cid.Raw, mh)
		return &result
	})
}

// An arbitrary ed25519 private key
func ed25519PrivateKeyGen() *rapid.Generator {
	return rapid.Custom(func(t *rapid.T) ed25519.PrivateKey {
		seedBytes := rapid.ArrayOf(ed25519.SeedSize, rapid.Byte()).Draw(t, "private key bytes").([ed25519.SeedSize]byte)
		return ed25519.NewKeyFromSeed(seedBytes[:])
	})
}

// Reppresents a JWS which has been signed and the private key used to sign it
type ValidJWS struct {
	dagJose *DagJWS
	key     ed25519.PrivateKey
}

// Generate a signed JWS along with the private key used to sign it
func validJWSGen() *rapid.Generator {
	return rapid.Custom(func(t *rapid.T) ValidJWS {
		link := cidGen().Draw(t, "Valid DagJOSE payload").(*cid.Cid)
		privateKey := ed25519PrivateKeyGen().Draw(t, "valid jws private key").(ed25519.PrivateKey)

		signer, err := gojose.NewSigner(gojose.SigningKey{
			Algorithm: gojose.EdDSA,
			Key:       privateKey,
		}, nil)
		if err != nil {
			panic(fmt.Errorf("error creating signer for ValidJWS: %v", err))
		}
		gojoseJws, err := signer.Sign(link.Bytes())
		if err != nil {
			panic(fmt.Errorf("Error signing ValidJWS: %v", err))
		}
		dagJose, err := ParseJWS([]byte(gojoseJws.FullSerialize()))
		if err != nil {
			panic(fmt.Errorf("error creating dagjose: %v", err))
		}
		return ValidJWS{
			dagJose: dagJose,
			key:     privateKey,
		}
	})
}

// Generate a non-empty slice of JWSSignatures. Note that the signatures are
// not valid, they are just arbitrary byte sequences.
func sliceOfSignatures() *rapid.Generator {
	return rapid.Custom(func(t *rapid.T) []jwsSignature {
		return rapid.SliceOf(signatureGen()).Filter(func(sigs interface{}) bool {
			return len(sigs.([]jwsSignature)) > 0
		}).Draw(t, "A non empty slice of signatures").([]jwsSignature)
	})
}

// Generate a non empty slice of JWERecipients
func sliceOfRecipients() *rapid.Generator {
	return rapid.Custom(func(t *rapid.T) []jweRecipient {
		return rapid.SliceOf(recipientGen()).Filter(func(recipients interface{}) bool {
			return len(recipients.([]jweRecipient)) > 0
		}).Draw(t, "A nillable slice of signatures").([]jweRecipient)
	})
}

// Generate a slice of bytes, the slice may be nil
func sliceOfBytes() *rapid.Generator {
	return rapid.Custom(func(t *rapid.T) []byte {
		isNil := rapid.Bool().Draw(t, "").(bool)
		if isNil {
			return nil
		}
		return rapid.SliceOf(rapid.Byte()).Draw(t, "A nillable slice of bytes").([]byte)
	})
}

// Generate a non nilable slice of bytes
func nonNilSliceOfBytes() *rapid.Generator {
	return rapid.Custom(func(t *rapid.T) []byte {
		return rapid.SliceOf(rapid.Byte()).Draw(t, "A slice of bytes").([]byte)
	})
}

// Below are a series of generators for ipld.Node's. This is required because
// the unprotected headers of both JWE and JWS objects can contain arbitrary
// JSON, which we translate into basicnode objects

func ipldStringGen() *rapid.Generator {
	return rapid.Custom(func(t *rapid.T) ipld.Node {
		return basicnode.NewString(rapid.String().Draw(t, "an IPLD string").(string))
	})
}

func ipldFloatGen() *rapid.Generator {
	return rapid.Custom(func(t *rapid.T) ipld.Node {
		return basicnode.NewFloat(rapid.Float64().Draw(t, "an IPLD float").(float64))
	})
}

func ipldIntGen() *rapid.Generator {
	return rapid.Custom(func(t *rapid.T) ipld.Node {
		return basicnode.NewInt(rapid.Int64().Draw(t, "an IPLD integer").(int64))
	})
}

func ipldNullGen() *rapid.Generator {
	return rapid.Just(ipld.Null)
}

func ipldBoolGen() *rapid.Generator {
	return rapid.Custom(func(t *rapid.T) ipld.Node {
		return basicnode.NewBool(rapid.Bool().Draw(t, "an IPLD bool").(bool))
	})
}

func ipldBytesGen() *rapid.Generator {
	return rapid.Custom(func(t *rapid.T) ipld.Node {
		return basicnode.NewBytes(rapid.SliceOf(rapid.Byte()).Draw(t, "some IPLD Bytes").([]byte))
	})
}

// Generate a list of arbitrary ipld.Node, the depth parameter is decreased by one
// and passed to the generator of the child nodes.
func ipldListGen(depth int) *rapid.Generator {
	return rapid.Custom(func(t *rapid.T) ipld.Node {
		elems := rapid.SliceOf(ipldNodeGen(depth-1)).Draw(t, "elements of an IPLD list").([]ipld.Node)
		return fluent.MustBuildList(
			basicnode.Prototype.List,
			int64(len(elems)),
			func(la fluent.ListAssembler) {
				for _, elem := range elems {
					la.AssembleValue().AssignNode(elem)
				}
			},
		)
	})
}

// Generate a map of arbitrary ipld Nodes, the depth parameter is decreased by
// one and passed to the generator of child nodes.
func ipldMapGen(depth int) *rapid.Generator {
	return rapid.Custom(func(t *rapid.T) ipld.Node {
		keys := rapid.SliceOfDistinct(
			rapid.String(),
			func(k string) string {
				return k
			},
		).Draw(t, "IPLD map keys").([]string)
		return fluent.MustBuildMap(
			basicnode.Prototype.Map,
			int64(len(keys)),
			func(ma fluent.MapAssembler) {
				for _, key := range keys {
					value := ipldNodeGen(depth-1).Draw(t, "an IPLD map value").(ipld.Node)
					ma.AssembleEntry(key).AssignNode(value)
				}
			},
		)
	})
}

// Generate a map of ipld nodes with string keys. This is used for the top
// level of the unprotected header of JOSE objects.
func stringKeyedIPLDMapGen(depth int) *rapid.Generator {
	return rapid.Custom(func(t *rapid.T) map[string]ipld.Node {
		isNil := rapid.Bool().Draw(t, "whether the map is nil").(bool)
		if isNil {
			return nil
		}
		keys := rapid.SliceOf(rapid.String()).Draw(t, "IPLD map keys").([]string)
		result := make(map[string]ipld.Node)
		for _, key := range keys {
			value := ipldNodeGen(depth-1).Draw(t, "an IPLD map value").(ipld.Node)
			result[key] = value
		}
		return result
	})
}

// Generate an arbitrary IPLD node. The depth parameter is used to determine
// the maximum depth of recursive data types (map and list) generated by this
// generator.
func ipldNodeGen(depth int) *rapid.Generator {
	return rapid.Custom(func(t *rapid.T) ipld.Node {
		elems := []*rapid.Generator{
			ipldStringGen(),
			ipldIntGen(),
			ipldFloatGen(),
			ipldNullGen(),
			ipldBoolGen(),
		}
		if depth > 0 {
			elems = append(elems, ipldListGen(depth), ipldMapGen(depth))
		}
		return rapid.OneOf(
			elems...,
		).Draw(t, "an IPLD node").(ipld.Node)
	})
}

// Generate an arbitrary JWSSignature, note that the signature is not valid
func signatureGen() *rapid.Generator {
	return rapid.Custom(func(t *rapid.T) jwsSignature {
		return jwsSignature{
			protected: sliceOfBytes().Draw(t, "signature protected bytes").([]byte),
			header:    stringKeyedIPLDMapGen(4).Draw(t, "signature header").(map[string]ipld.Node),
			signature: nonNilSliceOfBytes().Draw(t, "signature bytes").([]byte),
		}
	})
}

// Generate an arbitrary JWERecipient
func recipientGen() *rapid.Generator {
	return rapid.Custom(func(t *rapid.T) jweRecipient {
		return jweRecipient{
			header:        stringKeyedIPLDMapGen(4).Draw(t, "recipient header").(map[string]ipld.Node),
			encrypted_key: sliceOfBytes().Draw(t, "recipient encrypted key").([]byte),
		}
	}).Filter(func(recipient jweRecipient) bool {
		return recipient.encrypted_key != nil || recipient.header != nil
	})
}

// Generate an arbitrary JWS, note that the signatures will not  be valid
func jwsGen() *rapid.Generator {
	return rapid.Custom(func(t *rapid.T) *DagJWS {
		return (&DagJOSE{
			payload:    cidGen().Draw(t, "a JWS CID").(*cid.Cid),
			signatures: sliceOfSignatures().Draw(t, "jose signatures").([]jwsSignature),
		}).AsJWS()
	})
}

// Generate an arbitrary JWE, note that the ciphertext is just random bytes and
// cannot be decrypted to anything
func jweGen() *rapid.Generator {
	return rapid.Custom(func(t *rapid.T) *DagJWE {
		return (&DagJOSE{
			protected:   sliceOfBytes().Draw(t, "jose protected").([]byte),
			unprotected: sliceOfBytes().Draw(t, "jose unprotected").([]byte),
			iv:          sliceOfBytes().Draw(t, "JOSE iv").([]byte),
			aad:         sliceOfBytes().Draw(t, "JOSE iv").([]byte),
			ciphertext:  nonNilSliceOfBytes().Draw(t, "JOSE iv").([]byte),
			tag:         sliceOfBytes().Draw(t, "JOSE iv").([]byte),
			recipients:  sliceOfRecipients().Draw(t, "JOSE recipients").([]jweRecipient),
		}).AsJWE()
	})
}

// Generate an arbitrary JOSE object, i.e either a JWE or a JWS
func arbitraryJoseGen() *rapid.Generator {
	return rapid.Custom(func(t *rapid.T) *DagJOSE {
		isJwe := rapid.Bool().Draw(t, "whether this jose is a jwe").(bool)
		if isJwe {
			return jweGen().Draw(t, "an arbitrary JWE").(*DagJWE).AsJOSE()
		} else {
			return jwsGen().Draw(t, "an arbitrary JWS").(*DagJWS).AsJOSE()
		}
	})
}

// Generate a JWS with only one signature
func singleSigJWSGen() *rapid.Generator {
	return rapid.Custom(func(t *rapid.T) *DagJWS {
		return (&DagJOSE{
			payload: cidGen().Draw(t, "a JWS CID").(*cid.Cid),
			signatures: []jwsSignature{
				signatureGen().Draw(t, "").(jwsSignature),
			},
		}).AsJWS()
	})
}

// Genreate a JWE with only one recipient
func singleRecipientJWEGen() *rapid.Generator {
	return rapid.Custom(func(t *rapid.T) *DagJWE {
		return (&DagJOSE{
			protected:   sliceOfBytes().Draw(t, "jose protected").([]byte),
			unprotected: sliceOfBytes().Draw(t, "jose unprotected").([]byte),
			iv:          sliceOfBytes().Draw(t, "JOSE iv").([]byte),
			aad:         sliceOfBytes().Draw(t, "JOSE iv").([]byte),
			ciphertext:  nonNilSliceOfBytes().Draw(t, "JOSE iv").([]byte),
			tag:         sliceOfBytes().Draw(t, "JOSE iv").([]byte),
			recipients:  []jweRecipient{recipientGen().Draw(t, "JWE recipient").(jweRecipient)},
		}).AsJWE()
	})
}

// Normalize json values contained in the unprotected headers of signatures
// and recipients
//
// Unprotected headers can contain arbitrary JSON. There are two things we have
// to normalise for comparison in tests:
// - Integer values will end up as float values after serialization -> deserialization
//   so we convert all integer values to floats
// - Maps don't have a defined order in JSON, so we modify all maps so that
//   they are ordered by key
func normalizeJoseForJsonComparison(d *DagJOSE) {
	for _, recipient := range d.recipients {
		for key, value := range recipient.header {
			recipient.header[key] = normalizeIpldNode(value)
		}
	}
	for _, sig := range d.signatures {
		for key, value := range sig.header {
			sig.header[key] = normalizeIpldNode(value)
		}
	}
}

// This is used by the `normalizeJoseForJsonComparison` function to normalize
// the arbitrary IPLD structures in the headers of JWE and JWS objects
func normalizeIpldNode(n ipld.Node) ipld.Node {
	switch n.Kind() {
	case ipld.Kind_Int:
		asInt, err := n.AsInt()
		if err != nil {
			panic(fmt.Errorf("normalizeIpldNode error calling AsInt: %v", err))
		}
		return basicnode.NewFloat(float64(asInt))
	case ipld.Kind_Map:
		mapIterator := n.MapIterator()
		if mapIterator == nil {
			panic(fmt.Errorf("normalizeIpldNode nil MapIterator returned from map node"))
		}
		// For a map we normalize such that the map keys are in sorted order,
		// this order is maintained by the basicnode.Map implementation
		return fluent.MustBuildMap(
			n.Prototype(),
			0,
			func(ma fluent.MapAssembler) {
				type kv struct {
					key   string
					value ipld.Node
				}
				kvs := make([]kv, 0)
				for !mapIterator.Done() {
					key, val, err := mapIterator.Next()
					if err != nil {
						panic(fmt.Errorf("normalizeIpldNode error calling Next on mapiterator: %v", err))
					}
					keyString, err := key.AsString()
					if err != nil {
						panic(fmt.Errorf("normalizeIpldNode: error converting key to string: %v", err))
					}
					kvs = append(kvs, kv{key: keyString, value: normalizeIpldNode(val)})
				}
				sort.SliceStable(kvs, func(i int, j int) bool {
					return kvs[i].key < kvs[j].key
				})
				for _, kv := range kvs {
					ma.AssembleKey().AssignString(kv.key)
					ma.AssembleValue().AssignNode(kv.value)
				}
			},
		)
	case ipld.Kind_List:
		listIterator := n.ListIterator()
		if listIterator == nil {
			panic(fmt.Errorf("convertIntNodesToFlaot nil ListIterator returned from list node"))
		}
		return fluent.MustBuildList(
			n.Prototype(),
			0,
			func(la fluent.ListAssembler) {
				for !listIterator.Done() {
					_, val, err := listIterator.Next()
					if err != nil {
						panic(fmt.Errorf("convertIntNodesToFlaot error calling Next on listiterator: %v", err))
					}
					la.AssembleValue().AssignNode(normalizeIpldNode(val))
				}
			},
		)
	default:
		return n
	}
}

<<<<<<< HEAD
=======
// Given a JOSE object we encode it using BuildJOSELink and decode it using LoadJOSE and return the result
func roundTripJose(j *DagJOSE) *DagJOSE {
	buf := bytes.Buffer{}
	ls := cidlink.DefaultLinkSystem()
	ls.StorageWriteOpener = func(lnkCtx ipld.LinkContext) (io.Writer, ipld.BlockWriteCommitter, error) {
		return &buf, func(lnk ipld.Link) error { return nil }, nil
	}
	ls.StorageReadOpener = func(lnkCtx ipld.LinkContext, lnk ipld.Link) (io.Reader, error) {
		return bytes.NewReader(buf.Bytes()), nil
	}

	link, err := StoreJOSE(
		ipld.LinkContext{},
		j,
		ls,
	)
	if err != nil {
		panic(fmt.Errorf("error storing DagJOSE: %v", err))
	}
	jose, err := LoadJOSE(
		link,
		ipld.LinkContext{},
		ls,
	)
	if err != nil {
		panic(fmt.Errorf("error reading data from datastore: %v", err))
	}
	return jose
}

// Check that if we encode and decode a valid JWS object then the
// output is equal to the input (up to ipld normalization)
func TestRoundTripValidJWS(t *testing.T) {
	rapid.Check(t, func(t *rapid.T) {
		validJws := validJWSGen().Draw(t, "valid JWS").(ValidJWS)
		roundTripped := roundTripJose(validJws.dagJose.AsJOSE()).AsJWS()
		require.Equal(t, validJws.dagJose, roundTripped)
	})
}

// Check that if we encode and decode an arbitrary JOSE object then the
// output is equal to the input (up to ipld normalization)
func TestRoundTripArbitraryJOSE(t *testing.T) {
	rapid.Check(t, func(t *rapid.T) {
		jose := arbitraryJoseGen().Draw(t, "An arbitrary JOSE object").(*DagJOSE)
		roundTripped := roundTripJose(jose)
		normalizeJoseForJsonComparison(jose)
		normalizeJoseForJsonComparison(roundTripped)
		require.Equal(t, jose, roundTripped)
	})
}

// Decoding should always return either a JWS or a JWE if the input is valid
func TestAlwaysDeserializesToEitherJWSOrJWE(t *testing.T) {
	rapid.Check(t, func(t *rapid.T) {
		jose := arbitraryJoseGen().Draw(t, "An arbitrary JOSE object").(*DagJOSE)
		roundTripped := roundTripJose(jose)
		if roundTripped.AsJWE() == nil {
			require.NotNil(t, roundTripped.AsJWS())
		}
	})
}

>>>>>>> 038e7d03
// If we parse the JSON serialization of a JWS then the output should equal
// the input
func TestJSONSerializationJWS(t *testing.T) {
	rapid.Check(t, func(t *rapid.T) {
		dagJws := jwsGen().Draw(t, "An arbitrary JWS").(*DagJWS)
		generalSerialization := dagJws.GeneralJSONSerialization()
		parsedJose, err := ParseJWS(generalSerialization)
		normalizeJoseForJsonComparison(dagJws.AsJOSE())
		if err != nil {
			t.Errorf("error parsing full serialization: %v", err)
		}
		require.Equal(t, dagJws, parsedJose)
	})
}

// If we parse the JSON serialization of a JWE then the output should equal
// the input
func TestJSONSerializationJWE(t *testing.T) {
	rapid.Check(t, func(t *rapid.T) {
		dagJwe := jweGen().Draw(t, "An arbitrary JOSE object").(*DagJWE)
		generalSerialization := dagJwe.GeneralJSONSerialization()
		parsedJose, err := ParseJWE(generalSerialization)
		normalizeJoseForJsonComparison(dagJwe.AsJOSE())
		if err != nil {
			t.Errorf("error parsing full serialization: %v", err)
		}
		require.Equal(t, dagJwe, parsedJose)
	})
}

// A JWS without a signature is not valid
func TestMissingPayloadErrorParsingJWS(t *testing.T) {
	jsonStr := "{\"signatures\": []}"
	jws, err := ParseJWS([]byte(jsonStr))
	require.NotNil(t, err)
	require.Nil(t, jws)
}

// A JWE without ciphertext is not valid
func TestMissingCiphertextErrorParsingJWE(t *testing.T) {
	jsonStr := "{\"header\": {}}"
	jwe, err := ParseJWE([]byte(jsonStr))
	require.NotNil(t, err)
	require.Nil(t, jwe)
}

// If we parse the flattened serialization of a JWS then the input should
// equal the output
func TestFlattenedSerializationJWS(t *testing.T) {
	rapid.Check(t, func(t *rapid.T) {
		jws := singleSigJWSGen().Draw(t, "a JWS").(*DagJWS)
		flattenedSerialization, err := jws.FlattenedSerialization()
		if err != nil {
			t.Errorf("error creating flattened serialization: %v", err)
			return
		}
		parsedJose, err := ParseJWS([]byte(flattenedSerialization))
		if err != nil {
			t.Errorf("error parsing flattenedSerialization: %v", err)
			return
		}
		normalizeJoseForJsonComparison(jws.AsJOSE())
		require.Equal(t, jws, parsedJose)
	})
}

// Trying to serialize a JWS with more than one signature to a flattened
// serialization should throw an error
func TestFlattenedJWSErrorIfSignatureAndSignaturesDefined(t *testing.T) {
	jsonStr := "{\"signature\": \"\", \"signatures\": [], \"payload\": \"\"}"
	jws, err := ParseJWS([]byte(jsonStr))
	require.NotNil(t, err)
	require.Contains(t, err.Error(), "cannot contain both a 'signature' and a 'signatures'")
	require.Nil(t, jws)
}

// If we parse the flattened serialization of a JWE then the input should
// equal the output
func TestFlattenedSerializationJWE(t *testing.T) {
	rapid.Check(t, func(t *rapid.T) {
		jwe := singleRecipientJWEGen().Draw(t, "a JWE with one recipient").(*DagJWE)
		flattenedSerialization, err := jwe.FlattenedSerialization()
		if err != nil {
			t.Errorf("error creating flattened serialization: %v", err)
			return
		}
		parsedJose, err := ParseJWE([]byte(flattenedSerialization))
		if err != nil {
			t.Errorf("error parsing flattenedSerialization: %v", err)
			return
		}
		normalizeJoseForJsonComparison(jwe.AsJOSE())
		require.Equal(t, jwe, parsedJose)
	})
}

<<<<<<< HEAD
=======
// If the incoming IPLD data contains a payload which is not a valid CID we
// should raise an error
func TestLoadingJWSWithNonCIDPayloadReturnsError(t *testing.T) {
	rapid.Check(t, func(t *rapid.T) {
		payload := nonNilSliceOfBytes().Filter(func(payloadBytes []byte) bool {
			_, _, err := cid.CidFromBytes(payloadBytes)
			return err != nil
		}).Draw(t, "A slice of bytes which is not a valid CID").([]byte)
		node := fluent.MustBuildMap(
			basicnode.Prototype.Map,
			2,
			func(ma fluent.MapAssembler) {
				ma.AssembleEntry("payload").AssignBytes(payload)
			},
		)
		buf := bytes.Buffer{}
		ls := cidlink.DefaultLinkSystem()
		ls.StorageWriteOpener = func(lnkCtx ipld.LinkContext) (io.Writer, ipld.BlockWriteCommitter, error) {
			return &buf, func(lnk ipld.Link) error { return nil }, nil
		}
		ls.StorageReadOpener = func(lnkCtx ipld.LinkContext, lnk ipld.Link) (io.Reader, error) {
			return bytes.NewReader(buf.Bytes()), nil
		}
		link, err := ls.Store(
			ipld.LinkContext{},
			LinkPrototype,
			node,
		)
		if err != nil {
			t.Errorf("Error creating link to invalid payload node: %v", err)
			return
		}
		_, err = LoadJOSE(
			link,
			ipld.LinkContext{},
			ls,
		)
		require.NotNil(t, err)
		require.Contains(t, err.Error(), "payload is not a valid CID")
	})
}

>>>>>>> 038e7d03
// Trying to serialize a JWE with more than one recipient to a flattened
// serialization should throw an error
func TestFlattenedJWEErrorIfEncryptedKeyOrHeaderAndRecipientsDefined(t *testing.T) {
	scenarios := [][]byte{
		[]byte("{\"ciphertext\": \"\", \"encrypted_key\": \"\", \"recipients\": []}"),
		[]byte("{\"ciphertext\": \"\", \"header\": {}, \"recipients\": []}"),
	}
	for _, scenario := range scenarios {
		jwe, err := ParseJWE(scenario)
		require.NotNil(t, err)
		require.Contains(t, err.Error(), "cannot contain 'recipients' and either 'encrypted_key' or 'header'")
		require.Nil(t, jwe)
	}
}<|MERGE_RESOLUTION|>--- conflicted
+++ resolved
@@ -1,10 +1,7 @@
 package dagjose
 
 import (
-<<<<<<< HEAD
-=======
 	"bytes"
->>>>>>> 038e7d03
 	"fmt"
 	"sort"
 	"testing"
@@ -418,8 +415,7 @@
 	}
 }
 
-<<<<<<< HEAD
-=======
+// This test failed in the past not sure if it still fails
 // Given a JOSE object we encode it using BuildJOSELink and decode it using LoadJOSE and return the result
 func roundTripJose(j *DagJOSE) *DagJOSE {
 	buf := bytes.Buffer{}
@@ -483,7 +479,6 @@
 	})
 }
 
->>>>>>> 038e7d03
 // If we parse the JSON serialization of a JWS then the output should equal
 // the input
 func TestJSONSerializationJWS(t *testing.T) {
@@ -580,8 +575,7 @@
 	})
 }
 
-<<<<<<< HEAD
-=======
+// This test failed in the past not sure if it still fails
 // If the incoming IPLD data contains a payload which is not a valid CID we
 // should raise an error
 func TestLoadingJWSWithNonCIDPayloadReturnsError(t *testing.T) {
@@ -624,7 +618,6 @@
 	})
 }
 
->>>>>>> 038e7d03
 // Trying to serialize a JWE with more than one recipient to a flattened
 // serialization should throw an error
 func TestFlattenedJWEErrorIfEncryptedKeyOrHeaderAndRecipientsDefined(t *testing.T) {
