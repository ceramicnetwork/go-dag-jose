--- conflicted
+++ resolved
@@ -1,7 +1,6 @@
 package dagjose
 
 import (
-<<<<<<< HEAD
 	"errors"
 	"fmt"
 
@@ -9,11 +8,6 @@
 	"github.com/ipld/go-ipld-prime/fluent"
 	cidlink "github.com/ipld/go-ipld-prime/linking/cid"
 	ipldBasicNode "github.com/ipld/go-ipld-prime/node/basic"
-=======
-	"github.com/ipld/go-ipld-prime"
-	"github.com/ipld/go-ipld-prime/fluent"
-	"github.com/ipld/go-ipld-prime/node/basic"
->>>>>>> f679812d
 )
 
 type dagJOSENode struct{ *DagJOSE }
@@ -23,14 +17,10 @@
 }
 func (d dagJOSENode) LookupByString(key string) (ipld.Node, error) {
 	if key == "payload" {
-<<<<<<< HEAD
 		if d.payload == nil {
 			return keyOrNotFound(key, nil)
 		}
 		return ipldBasicNode.NewBytes(d.payload.Bytes()), nil
-=======
-		return basicnode.NewBytes(d.payload.Bytes()), nil
->>>>>>> f679812d
 	}
 	if key == "link" {
 		if d.payload == nil {
@@ -139,13 +129,7 @@
 
 func keyOrNotFound(key string, value ipld.Node) (ipld.Node, error) {
 	if value != nil {
-<<<<<<< HEAD
 		return value, nil
-=======
-		return basicnode.NewBytes(value)
-	} else {
-		return ipld.Absent
->>>>>>> f679812d
 	}
 	return nil, fmt.Errorf("the key \"%v\" is not in this dag-jose node", key)
 }
